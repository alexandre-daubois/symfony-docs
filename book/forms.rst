--- conflicted
+++ resolved
@@ -752,17 +752,9 @@
   form widget for the given field (e.g. ``dueDate``) inside, by default, a
   ``div`` element;
 
-<<<<<<< HEAD
 * ``form_end()`` - Renders the end tag of the form and any fields that have not
   yet been rendered. This is useful for rendering hidden fields and taking
-  advantage of the automatic :ref:`CSRF Protection<forms-csrf>`.
-=======
-* ``form_rest(form)`` - Renders any fields that have not yet been rendered.
-  It's usually a good idea to place a call to this helper at the bottom of
-  each form (in case you forgot to output a field or don't want to bother
-  manually rendering hidden fields). This helper is also useful for taking
   advantage of the automatic :ref:`CSRF Protection <forms-csrf>`.
->>>>>>> eda61573
 
 The majority of the work is done by the ``form_row`` helper, which renders
 the label, errors and HTML form widget of each field inside a ``div`` tag
