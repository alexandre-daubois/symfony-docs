.. index::
    single: Cache

Cache
=====

Using cache is a great way of making your application run quicker. The Symfony cache
component is shipped with many adapters to different storages. Every adapter is
developed for high performance.

Basic uses of the cache looks like this::

    use Symfony\Contracts\Cache\ItemInterface;

    // The callable will only be executed on a cache miss.
    $value = $pool->get('my_cache_key', function (ItemInterface $item) {
        $item->expiresAfter(3600);

        // ... do some HTTP request or heavy computations
        $computedValue = 'foobar';

        return $computedValue;
    });

    echo $value; // 'foobar'

    // ... and to remove the cache key
    $pool->delete('my_cache_key');

Symfony supports the Cache Contracts, PSR-6/16 and Doctrine Cache interfaces.
You can read more about these at the :doc:`component documentation </components/cache>`.

.. versionadded:: 4.2

    The cache contracts were introduced in Symfony 4.2.

.. _cache-configuration-with-frameworkbundle:

Configuring Cache with FrameworkBundle
--------------------------------------

When configuring the cache component there are a few concepts you should know
of:

**Pool**
    This is a service that you will interact with. Each pool will always have
    its own namespace and cache items. There is never a conflict between pools.
**Adapter**
    An adapter is a *template* that you use to create Pools.
**Provider**
    A provider is a service that some adapters are using to connect to the storage.
    Redis and Memcached are example of such adapters. If a DSN is used as the
    provider then a service is automatically created.

There are two pools that are always enabled by default. They are ``cache.app`` and
``cache.system``. The system cache is used for things like annotations, serializer,
and validation. The ``cache.app`` can be used in your code. You can configure which
adapter (template) they use by using the ``app`` and ``system`` key like:

.. configuration-block::

    .. code-block:: yaml

        # config/packages/cache.yaml
        framework:
            cache:
                app: cache.adapter.filesystem
                system: cache.adapter.system

    .. code-block:: xml

        <!-- config/packages/cache.xml -->
        <?xml version="1.0" encoding="UTF-8" ?>
        <container xmlns="http://symfony.com/schema/dic/services"
            xmlns:xsi="http://www.w3.org/2001/XMLSchema-instance"
            xmlns:framework="http://symfony.com/schema/dic/symfony"
            xsi:schemaLocation="http://symfony.com/schema/dic/services
                https://symfony.com/schema/dic/services/services-1.0.xsd">

            <framework:config>
                <framework:cache app="cache.adapter.filesystem"
                    system="cache.adapter.system"
                />
            </framework:config>
        </container>

    .. code-block:: php

        // config/packages/cache.php
        $container->loadFromExtension('framework', [
            'cache' => [
                'app' => 'cache.adapter.filesystem',
                'system' => 'cache.adapter.system',
            ],
        ]);

The Cache component comes with a series of adapters pre-configured:

* :doc:`cache.adapter.apcu </components/cache/adapters/apcu_adapter>`
* :doc:`cache.adapter.array </components/cache/adapters/array_cache_adapter>`
* :doc:`cache.adapter.doctrine </components/cache/adapters/doctrine_adapter>`
* :doc:`cache.adapter.filesystem </components/cache/adapters/filesystem_adapter>`
* :doc:`cache.adapter.memcached </components/cache/adapters/memcached_adapter>`
* :doc:`cache.adapter.pdo </components/cache/adapters/pdo_doctrine_dbal_adapter>`
* :doc:`cache.adapter.psr6 </components/cache/adapters/proxy_adapter>`
* :doc:`cache.adapter.redis </components/cache/adapters/redis_adapter>`

Some of these adapters could be configured via shortcuts. Using these shortcuts
will create pool with service id of ``cache.[type]``

.. configuration-block::

    .. code-block:: yaml

        # config/packages/cache.yaml
        framework:
            cache:
                directory: '%kernel.cache_dir%/pools' # Only used with cache.adapter.filesystem

                # service: cache.doctrine
                default_doctrine_provider: 'app.doctrine_cache'
                # service: cache.psr6
                default_psr6_provider: 'app.my_psr6_service'
                # service: cache.redis
                default_redis_provider: 'redis://localhost'
                # service: cache.memcached
                default_memcached_provider: 'memcached://localhost'
                # service: cache.pdo
                default_pdo_provider: 'doctrine.dbal.default_connection'

    .. code-block:: xml

        <!-- config/packages/cache.xml -->
        <?xml version="1.0" encoding="UTF-8" ?>
        <container xmlns="http://symfony.com/schema/dic/services"
            xmlns:xsi="http://www.w3.org/2001/XMLSchema-instance"
            xmlns:framework="http://symfony.com/schema/dic/symfony"
            xsi:schemaLocation="http://symfony.com/schema/dic/services
                https://symfony.com/schema/dic/services/services-1.0.xsd">

            <framework:config>
                <!--
                default_doctrine_provider: Service: cache.doctrine
                default_psr6_provider: Service: cache.psr6
                default_redis_provider: Service: cache.redis
                default_memcached_provider: Service: cache.memcached
                default_pdo_provider: Service: cache.pdo
                -->
                <framework:cache directory="%kernel.cache_dir%/pools"
                    default_doctrine_provider="app.doctrine_cache"
                    default_psr6_provider="app.my_psr6_service"
                    default_redis_provider="redis://localhost"
                    default_memcached_provider="memcached://localhost"
                    default_pdo_provider="doctrine.dbal.default_connection"
                />
            </framework:config>
        </container>

    .. code-block:: php

        // config/packages/cache.php
        $container->loadFromExtension('framework', [
            'cache' => [
                // Only used with cache.adapter.filesystem
                'directory' => '%kernel.cache_dir%/pools',

                // Service: cache.doctrine
                'default_doctrine_provider' => 'app.doctrine_cache',
                // Service: cache.psr6
                'default_psr6_provider' => 'app.my_psr6_service',
                // Service: cache.redis
                'default_redis_provider' => 'redis://localhost',
                // Service: cache.memcached
                'default_memcached_provider' => 'memcached://localhost',
                // Service: cache.pdo
                'default_pdo_provider' => 'doctrine.dbal.default_connection',
            ],
        ]);

Creating Custom (Namespaced) Pools
----------------------------------

You can also create more customized pools:

.. configuration-block::

    .. code-block:: yaml

        # config/packages/cache.yaml
        framework:
            cache:
                default_memcached_provider: 'memcached://localhost'

                pools:
                    # creates a "custom_thing.cache" service
                    # autowireable via "CacheInterface $customThingCache"
                    # uses the "app" cache configuration
                    custom_thing.cache:
                        adapter: cache.app

                    # creates a "my_cache_pool" service
                    # autowireable via "CacheInterface $myCachePool"
                    my_cache_pool:
                        adapter: cache.adapter.array

                    # uses the default_memcached_provider from above
                    acme.cache:
                        adapter: cache.adapter.memcached

                    # control adapter's configuration
                    foobar.cache:
                        adapter: cache.adapter.memcached
                        provider: 'memcached://user:password@example.com'

                    # uses the "foobar.cache" pool as its backend but controls
                    # the lifetime and (like all pools) has a separate cache namespace
                    short_cache:
                        adapter: foobar.cache
                        default_lifetime: 60

    .. code-block:: xml

        <!-- config/packages/cache.xml -->
        <?xml version="1.0" encoding="UTF-8" ?>
        <container xmlns="http://symfony.com/schema/dic/services"
            xmlns:xsi="http://www.w3.org/2001/XMLSchema-instance"
            xmlns:framework="http://symfony.com/schema/dic/symfony"
            xsi:schemaLocation="http://symfony.com/schema/dic/services
                https://symfony.com/schema/dic/services/services-1.0.xsd">

            <framework:config>
                <framework:cache default_memcached_provider="memcached://localhost">
                    <framework:pool name="custom_thing.cache" adapter="cache.app"/>
                    <framework:pool name="my_cache_pool" adapter="cache.adapter.array"/>
                    <framework:pool name="acme.cache" adapter="cache.adapter.memcached"/>
                    <framework:pool name="foobar.cache" adapter="cache.adapter.memcached" provider="memcached://user:password@example.com"/>
                    <framework:pool name="short_cache" adapter="foobar.cache" default_lifetime="60"/>
                </framework:cache>
            </framework:config>
        </container>

    .. code-block:: php

        // config/packages/cache.php
        $container->loadFromExtension('framework', [
            'cache' => [
                'default_memcached_provider' => 'memcached://localhost',
                'pools' => [
                    'custom_thing.cache' => [
                        'adapter' => 'cache.app',
                    ],
                    'my_cache_pool' => [
                        'adapter' => 'cache.adapter.array',
                    ],
                    'acme.cache' => [
                        'adapter' => 'cache.adapter.memcached',
                    ],
                    'foobar.cache' => [
                        'adapter' => 'cache.adapter.memcached',
                        'provider' => 'memcached://user:password@example.com',
                    ],
                    'short_cache' => [
                        'adapter' => 'foobar.cache',
                        'default_lifetime' => 60,
                    ],
                ],
            ],
        ]);

Each pool manages a set of independent cache keys: keys of different pools
*never* collide, even if they share the same backend. This is achieved by prefixing
keys with a namespace that's generated by hashing the name of the pool, the name
of the compiled container class and a :ref:`configurable seed<reference-cache-prefix-seed>`
that defaults to the project directory.

Each custom pool becomes a service where the service id is the name of the pool
(e.g. ``custom_thing.cache``). An autowiring alias is also created for each pool
using the camel case version of its name - e.g. ``custom_thing.cache`` can be
injected automatically by naming the argument ``$customThingCache`` and type-hinting it
with either :class:`Symfony\\Contracts\\Cache\\CacheInterface` or
``Psr\\Cache\\CacheItemPoolInterface``::

    use Symfony\Contracts\Cache\CacheInterface;

    // from a controller method
    public function listProducts(CacheInterface $customThingCache)
    {
        // ...
    }

    // in a service
    public function __construct(CacheInterface $customThingCache)
    {
        // ...
    }

Custom Provider Options
-----------------------

Some providers have specific options that can be configured. The
:doc:`RedisAdapter </components/cache/adapters/redis_adapter>` allows you to
create providers with option ``timeout``, ``retry_interval``. etc. To use these
options with non-default values you need to create your own ``\Redis`` provider
and use that when configuring the pool.

.. configuration-block::

    .. code-block:: yaml

        # config/packages/cache.yaml
        framework:
            cache:
                pools:
                    cache.my_redis:
                        adapter: cache.adapter.redis
                        provider: app.my_custom_redis_provider

        services:
            app.my_custom_redis_provider:
                class: \Redis
                factory: ['Symfony\Component\Cache\Adapter\RedisAdapter', 'createConnection']
                arguments:
                    - 'redis://localhost'
                    - { retry_interval: 2, timeout: 10 }

    .. code-block:: xml

        <!-- config/packages/cache.xml -->
        <?xml version="1.0" encoding="UTF-8" ?>
        <container xmlns="http://symfony.com/schema/dic/services"
            xmlns:xsi="http://www.w3.org/2001/XMLSchema-instance"
            xmlns:framework="http://symfony.com/schema/dic/symfony"
            xsi:schemaLocation="http://symfony.com/schema/dic/services
                https://symfony.com/schema/dic/services/services-1.0.xsd">

            <framework:config>
                <framework:cache>
                    <framework:pool name="cache.my_redis" adapter="cache.adapter.redis" provider="app.my_custom_redis_provider"/>
                </framework:cache>
            </framework:config>

            <services>
                <service id="app.my_custom_redis_provider" class="\Redis">
                    <argument>redis://localhost</argument>
                    <argument type="collection">
                        <argument key="retry_interval">2</argument>
                        <argument key="timeout">10</argument>
                    </argument>
                </service>
            </services>
        </container>

    .. code-block:: php

        // config/packages/cache.php
        $container->loadFromExtension('framework', [
            'cache' => [
                'pools' => [
                    'cache.my_redis' => [
                        'adapter' => 'cache.adapter.redis',
                        'provider' => 'app.my_custom_redis_provider',
                    ],
                ],
            ],
        ]);

        $container->getDefinition('app.my_custom_redis_provider', \Redis::class)
            ->addArgument('redis://localhost')
            ->addArgument([
                'retry_interval' => 2,
                'timeout' => 10
            ]);

Creating a Cache Chain
----------------------

Different cache adapters have different strengths and weaknesses. Some might be really
quick but small and some may be able to contain a lot of data but are quite slow.
To get the best of both worlds you may use a chain of adapters. The idea is to
first look at the quick adapter and then move on to slower adapters. In the worst
case the value needs to be recalculated.

.. configuration-block::

    .. code-block:: yaml

        # config/packages/cache.yaml
        framework:
            cache:
                pools:
                    my_cache_pool:
                        adapter: cache.adapter.psr6
                        provider: app.my_cache_chain_adapter
                    cache.my_redis:
                        adapter: cache.adapter.redis
                        provider: 'redis://user:password@example.com'
                    cache.apcu:
                        adapter: cache.adapter.apcu
                    cache.array:
                        adapter: cache.adapter.array


        services:
            app.my_cache_chain_adapter:
                class: Symfony\Component\Cache\Adapter\ChainAdapter
                arguments:
                    - ['@cache.array', '@cache.apcu', '@cache.my_redis']
                    - 31536000 # One year

    .. code-block:: xml

        <!-- config/packages/cache.xml -->
        <?xml version="1.0" encoding="UTF-8" ?>
        <container xmlns="http://symfony.com/schema/dic/services"
            xmlns:xsi="http://www.w3.org/2001/XMLSchema-instance"
            xmlns:framework="http://symfony.com/schema/dic/symfony"
            xsi:schemaLocation="http://symfony.com/schema/dic/services
                https://symfony.com/schema/dic/services/services-1.0.xsd">

            <framework:config>
                <framework:cache>
<<<<<<< HEAD
                    <framework:pool name="my_cache_pool" adapter="app.my_cache_chain_adapter"/>
=======
                    <framework:pool name="my_cache_pool" adapter="cache.adapter.psr6" provider="app.my_cache_chain_adapter"/>
>>>>>>> 49a29dec
                    <framework:pool name="cache.my_redis" adapter="cache.adapter.redis" provider="redis://user:password@example.com"/>
                    <framework:pool name="cache.apcu" adapter="cache.adapter.apcu"/>
                    <framework:pool name="cache.array" adapter="cache.adapter.array"/>
                </framework:cache>
            </framework:config>

            <services>
                <service id="app.my_cache_chain_adapter" class="Symfony\Component\Cache\Adapter\ChainAdapter">
                    <argument type="collection">
                        <argument type="service" value="cache.array"/>
                        <argument type="service" value="cache.apcu"/>
                        <argument type="service" value="cache.my_redis"/>
                    </argument>
                    <argument>31536000</argument>
                </service>
            </services>
        </container>

    .. code-block:: php

        // config/packages/cache.php
        $container->loadFromExtension('framework', [
            'cache' => [
                'pools' => [
                    'my_cache_pool' => [
                        'adapter' => 'cache.adapter.psr6',
                        'provider' => 'app.my_cache_chain_adapter',
                    ],
                    'cache.my_redis' => [
                        'adapter' => 'cache.adapter.redis',
                        'provider' => 'redis://user:password@example.com',
                    ],
                    'cache.apcu' => [
                        'adapter' => 'cache.adapter.apcu',
                    ],
                    'cache.array' => [
                        'adapter' => 'cache.adapter.array',
                    ],
                ],
            ],
        ]);

        $container->getDefinition('app.my_cache_chain_adapter', \Symfony\Component\Cache\Adapter\ChainAdapter::class)
            ->addArgument([
                new Reference('cache.array'),
                new Reference('cache.apcu'),
                new Reference('cache.my_redis'),
            ])
            ->addArgument(31536000);

.. note::

    In this configuration the ``my_cache_pool`` pool is using the ``cache.adapter.psr6``
    adapter and the ``app.my_cache_chain_adapter`` service as a provider. That is
    because ``ChainAdapter`` does not support the ``cache.pool`` tag. So it is decorated
    with the ``ProxyAdapter``.


Using Cache Tags
----------------

In applications with many cache keys it could be useful to organize the data stored
to be able to invalidate the cache more efficient. One way to achieve that is to
use cache tags. One or more tags could be added to the cache item. All items with
the same key could be invalidate with one function call::

    use Symfony\Contracts\Cache\ItemInterface;

    $value0 = $pool->get('item_0', function (ItemInterface $item) {
        $item->tag(['foo', 'bar'])

        return 'debug';
    });

    $value1 = $pool->get('item_1', function (ItemInterface $item) {
        $item->tag('foo')

        return 'debug';
    });

    // Remove all cache keys tagged with "bar"
    $pool->invalidateTags(['bar']);

The cache adapter needs to implement :class:`Symfony\\Contracts\\Cache\\TagAwareCacheInterface``
to enable this feature. This could be added by using the following configuration.

.. configuration-block::

    .. code-block:: yaml

        # config/packages/cache.yaml
        framework:
            cache:
                pools:
                    my_cache_pool:
                        adapter: cache.adapter.redis
                        tags: true

    .. code-block:: xml

        <!-- config/packages/cache.xml -->
        <?xml version="1.0" encoding="UTF-8" ?>
        <container xmlns="http://symfony.com/schema/dic/services"
            xmlns:xsi="http://www.w3.org/2001/XMLSchema-instance"
            xmlns:framework="http://symfony.com/schema/dic/symfony"
            xsi:schemaLocation="http://symfony.com/schema/dic/services
                https://symfony.com/schema/dic/services/services-1.0.xsd">

            <framework:config>
                <framework:cache>
                  <framework:pool name="my_cache_pool" adapter="cache.adapter.redis" tags="true"/>
                </framework:cache>
            </framework:config>
        </container>

    .. code-block:: php

        // config/packages/cache.php
        $container->loadFromExtension('framework', [
            'cache' => [
                'pools' => [
                    'my_cache_pool' => [
                        'adapter' => 'cache.adapter.redis',
                        'tags' => true,
                    ],
                ],
            ],
        ]);

Tags are stored in the same pool by default. This is good in most scenarios. But
sometimes it might be better to store the tags in a different pool. That could be
achieved by specifying the adapter.

.. configuration-block::

    .. code-block:: yaml

        # config/packages/cache.yaml
        framework:
            cache:
                pools:
                    my_cache_pool:
                        adapter: cache.adapter.redis
                        tags: tag_pool
                    tag_pool:
                        adapter: cache.adapter.apcu

    .. code-block:: xml

        <!-- config/packages/cache.xml -->
        <?xml version="1.0" encoding="UTF-8" ?>
        <container xmlns="http://symfony.com/schema/dic/services"
            xmlns:xsi="http://www.w3.org/2001/XMLSchema-instance"
            xmlns:framework="http://symfony.com/schema/dic/symfony"
            xsi:schemaLocation="http://symfony.com/schema/dic/services
                https://symfony.com/schema/dic/services/services-1.0.xsd">

            <framework:config>
                <framework:cache>
                  <framework:pool name="my_cache_pool" adapter="cache.adapter.redis" tags="tag_pool"/>
                  <framework:pool name="tag_pool" adapter="cache.adapter.apcu"/>
                </framework:cache>
            </framework:config>
        </container>

    .. code-block:: php

        // config/packages/cache.php
        $container->loadFromExtension('framework', [
            'cache' => [
                'pools' => [
                    'my_cache_pool' => [
                        'adapter' => 'cache.adapter.redis',
                        'tags' => 'tag_pool',
                    ],
                    'tag_pool' => [
                        'adapter' => 'cache.adapter.apcu',
                    ],
                ],
            ],
        ]);

.. note::

    The interface :class:`Symfony\\Contracts\\Cache\\TagAwareCacheInterface`` is
    autowired to the ``cache.app`` service.

Clearing the Cache
------------------

To clear the cache you can use the ``bin/console cache:pool:clear [pool]`` command.
That will remove all the entries from your storage and you will have to recalculate
all values. You can also group your pools into "cache clearers". There are 3 cache
clearers by default:

* ``cache.global_clearer``
* ``cache.system_clearer``
* ``cache.app_clearer``

The global clearer clears all the cache in every pool. The system cache clearer
is used in the ``bin/console cache:clear`` command. The app clearer is the default
clearer.

Clear one pool:

.. code-block:: terminal

    $ php bin/console cache:pool:clear my_cache_pool

Clear all custom pools:

.. code-block:: terminal

    $ php bin/console cache:pool:clear cache.app_clearer

Clear all caches everywhere:

.. code-block:: terminal

    $ php bin/console cache:pool:clear cache.global_clearer<|MERGE_RESOLUTION|>--- conflicted
+++ resolved
@@ -419,11 +419,7 @@
 
             <framework:config>
                 <framework:cache>
-<<<<<<< HEAD
-                    <framework:pool name="my_cache_pool" adapter="app.my_cache_chain_adapter"/>
-=======
                     <framework:pool name="my_cache_pool" adapter="cache.adapter.psr6" provider="app.my_cache_chain_adapter"/>
->>>>>>> 49a29dec
                     <framework:pool name="cache.my_redis" adapter="cache.adapter.redis" provider="redis://user:password@example.com"/>
                     <framework:pool name="cache.apcu" adapter="cache.adapter.apcu"/>
                     <framework:pool name="cache.array" adapter="cache.adapter.array"/>
